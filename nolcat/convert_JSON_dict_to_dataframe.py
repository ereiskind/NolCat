import logging
import re
from datetime import date
from datetime import datetime
from dateutil import parser
import json
from copy import deepcopy
import io
import pandas as pd

from .app import *
# `from .models import *` to use `COUNTERData.state_data_types()` causes a circular import error

log = logging.getLogger(__name__)


class ConvertJSONDictToDataframe:
    """A class for transforming the Python dictionary versions of JSONs returned by a SUSHI API call into dataframes.

    SUSHI API calls return data in a JSON format, which is easily converted to a Python dictionary; this conversion is done in the `SUSHICallAndResponse.make_SUSHI_call()` method. The conversion from a heavily nested dictionary to a dataframe, however, is much more complicated, as none of the built-in dataframe constructors can be employed. This class exists to convert the SUSHI JSON-derived dictionaries into dataframes that can be loaded into the `COUNTERData` relation; since the desired behavior is more that of a function than a class, the would-be function becomes a class by dividing it into the traditional `__init__` method, which instantiates the dictionary as a class attribute, and the `create_dataframe()` method, which performs the actual transformation. This structure requires all instances of the class constructor to be prepended to a call to the `create_dataframe()` method, which means objects of the `ConvertJSONDictToDataframe` type are never instantiated.

    Attributes:
        self.RESOURCE_NAME_LENGTH (int): A class variable for the length of the `COUNTERData.resource_name` and `COUNTERData.parent_title` fields.
        self.PUBLISHER_LENGTH (int): A class variable for the length of the `COUNTERData.publisher` field.
        self.PUBLISHER_ID_LENGTH (int): A class variable for the length of the `COUNTERData.publisher_ID` field.
        self.PLATFORM_LENGTH (int): A class variable for the length of the `COUNTERData.platform` field.
        self.AUTHORS_LENGTH (int): A class variable for the length of the `COUNTERData.authors` and `COUNTERData.parent_authors` fields.
        self.DOI_LENGTH (int): A class variable for the length of the `COUNTERData.DOI` and `COUNTERData.parent_DOI` fields.
        self.PROPRIETARY_ID_LENGTH (int): A class variable for the length of the `COUNTERData.proprietary_ID` and `COUNTERData.parent_proprietary_ID` fields.
        self.URI_LENGTH (int): A class variable for the length of the `COUNTERData.URI` and `COUNTERData.parent_URI` fields.
        self.SUSHI_JSON_dictionary (dict): The constructor method for `ConvertJSONDictToDataframe`, which instantiates the dictionary object.

    Methods:
<<<<<<< HEAD
        create_dataframe: This method applies the appropriate private method to the dictionary derived from the SUSHI call response JSON to make it into a single dataframe ready to be loaded into the `COUNTERData` relation or saves the JSON as a file if it cannot be successfully converted into a dataframe.
=======
       create_dataframe: This method applies the appropriate private method to the dictionary derived from the SUSHI call response JSON to make it into a single dataframe ready to be loaded into the `COUNTERData` relation or saves the JSON as a file if it cannot be successfully converted into a dataframe.
>>>>>>> f1faa131
        _transform_R5_JSON: This method transforms the data from the dictionary derived from a R5 SUSHI call response JSON into a single dataframe ready to be loaded into the `COUNTERData` relation.
        _transform_R5b1_JSON: This method transforms the data from the dictionary derived from a R5.1 SUSHI call response JSON into a single dataframe ready to be loaded into the `COUNTERData` relation.
        _serialize_dates: This method allows the `json.dumps()` method to serialize (convert) `datetime.datetime` and `datetime.date` attributes into strings.
    """
    # These field length constants allow the class to check that data in varchar fields without COUNTER-defined fixed vocabularies can be successfully uploaded to the `COUNTERData` relation; the constants are set here as class variables instead of in `models.py` to avoid a circular import
    RESOURCE_NAME_LENGTH = 3600
    PUBLISHER_LENGTH = 425
    PUBLISHER_ID_LENGTH = 150
    PLATFORM_LENGTH = 135
    AUTHORS_LENGTH = 4400
    DOI_LENGTH = 110
    PROPRIETARY_ID_LENGTH = 100
    URI_LENGTH = 450
    proprietary_ID_regex = re.compile(r"[Pp]roprietary(_ID)?")
    author_regex = re.compile("[Aa]uthor")

    def __init__(self, SUSHI_JSON_dictionary):
        """The constructor method for `ConvertJSONDictToDataframe`, which instantiates the dictionary object.

        This constructor is not meant to be used alone; all class instantiations should have a `create_dataframe()` method call appended to it.

        Args:
            SUSHI_JSON_dictionary (dict): The dictionary created by converting the JSON returned by the SUSHI API call into Python data types
        """
        self.SUSHI_JSON_dictionary = SUSHI_JSON_dictionary
    

    def create_dataframe(self):
        """This method applies the appropriate private method to the dictionary derived from the SUSHI call response JSON to make it into a single dataframe ready to be loaded into the `COUNTERData` relation or saves the JSON as a file if it cannot be successfully converted into a dataframe.
<<<<<<< HEAD

        This method is a wrapper that sends the JSON-like dictionaries containing all the data from the SUSHI API responses to either the `ConvertJSONDictToDataframe._transform_R5_JSON()` or the `ConvertJSONDictToDataframe._transform_R5b1_JSON()` methods depending on the release version of the API call. The `statistics_source_ID` and `report_type` fields are added after the dataframe is returned to the `StatisticsSources._harvest_R5_SUSHI()` method: the former because that information is proprietary to the NoLCAT instance; the latter because adding it there is less computing-intensive.
=======

        This method is a wrapper that sends the JSON-like dictionaries containing all the data from the SUSHI API responses to either the `ConvertJSONDictToDataframe._transform_R5_JSON()` or the `ConvertJSONDictToDataframe._transform_R5b1_JSON()` methods depending on the release version of the API call. The `statistics_source_ID` and `report_type` fields are added after the dataframe is returned to the `StatisticsSources._harvest_R5_SUSHI()` method: the former because that information is proprietary to the NoLCAT instance; the latter because adding it there is less computing-intensive.

        Returns:
            dataframe: COUNTER data ready to be loaded into the `COUNTERData` relation
            str: the error message if the conversion fails
        """
        log.info("Starting `ConvertJSONDictToDataframe.create_dataframe()`.")
        try:
            report_header_creation_date = parser.isoparse(self.SUSHI_JSON_dictionary.get('Report_Header').get('Created')).date()  # Saving as datetime.date data type removes the time data  
        except Exception as error:
            log.warning(f"Parsing the `Created` field from the SUSHI report header into a Python date data type returned the error {error}. The current date, which is the likely value, is being substituted.")
            report_header_creation_date = date.today()
        log.debug(f"Report creation date is {report_header_creation_date} of type {type(report_header_creation_date)}.")
        COUNTER_release = self.SUSHI_JSON_dictionary['Report_Header']['Release']
        if COUNTER_release == "5":
            try:
                df = self._transform_R5_JSON(report_header_creation_date)
            except Exception as error:
                message = f"Attempting to convert the JSON-like dictionary created from a R5 SUSHI call unexpectedly raised the error {error}, meaning the data couldn't be loaded into the database. The JSON data is being saved instead."
                log.error(message)
                return message
        elif COUNTER_release == "5.1":
            try:
                df = self._transform_R5b1_JSON()
            except Exception as error:
                message = f"Attempting to convert the JSON-like dictionary created from a R5.1 SUSHI call unexpectedly raised the error {error}, meaning the data couldn't be loaded into the database. The JSON data is being saved instead."
                log.error(message)
                return message
        else:
            message = f"The release of the JSON-like dictionary couldn't be identified, meaning the data couldn't be loaded into the database. The JSON data is being saved instead."
            log.error(message)
            return message
        return df  # The method will only get here if one of the private harvest methods was successful


    def _transform_R5_JSON(self, report_creation_date):
        """This method transforms the data from the dictionary derived from a R5 SUSHI call response JSON into a single dataframe ready to be loaded into the `COUNTERData` relation.

        Args:
            report_creation_date (datetime.date): The date the report was created
>>>>>>> f1faa131

        Returns:
            dataframe: COUNTER data ready to be loaded into the `COUNTERData` relation
            str: the error message if the conversion fails
        """
<<<<<<< HEAD
        log.info("Starting `ConvertJSONDictToDataframe.create_dataframe()`.")
        try:
            report_header_creation_date = parser.isoparse(self.SUSHI_JSON_dictionary.get('Report_Header').get('Created')).date()  # Saving as datetime.date data type removes the time data  
        except Exception as error:
            log.warning(f"Parsing the `Created` field from the SUSHI report header into a Python date data type returned the error {error}. The current date, which is the likely value, is being substituted.")
            report_header_creation_date = date.today()
        log.debug(f"Report creation date is {report_header_creation_date} of type {type(report_header_creation_date)}.")
        COUNTER_release = self.SUSHI_JSON_dictionary['Report_Header']['Release']
        if COUNTER_release == "5":
            try:
                df = self._transform_R5_JSON(report_header_creation_date)
            except Exception as error:
                message = f"Attempting to convert the JSON-like dictionary created from a R5 SUSHI call unexpectedly raised the error {error}, meaning the data couldn't be loaded into the database. The JSON data is being saved instead."
                log.error(message)
                return message
        elif COUNTER_release == "5.1":
            try:
                df = self._transform_R5b1_JSON()
            except Exception as error:
                message = f"Attempting to convert the JSON-like dictionary created from a R5.1 SUSHI call unexpectedly raised the error {error}, meaning the data couldn't be loaded into the database. The JSON data is being saved instead."
                log.error(message)
                return message
        else:
            message = f"The release of the JSON-like dictionary couldn't be identified, meaning the data couldn't be loaded into the database. The JSON data is being saved instead."
            log.error(message)
            #ToDo: Save JSON into file
            return message
        return df  # The method will only get here if one of the private harvest methods was successful


    def _transform_R5_JSON(self, report_creation_date):
        """This method transforms the data from the dictionary derived from a R5 SUSHI call response JSON into a single dataframe ready to be loaded into the `COUNTERData` relation.

        Args:
            report_creation_date (datetime.date): The date the report was created

        Returns:
            dataframe: COUNTER data ready to be loaded into the `COUNTERData` relation
        """
=======
>>>>>>> f1faa131
        log.info("Starting `ConvertJSONDictToDataframe._transform_R5_JSON()`.")
        records_orient_list = []

        #Section: Set Up Tracking of Fields to Include in `df_dtypes`
        include_in_df_dtypes = {  # Using `record_dict.get()` at the end doesn't work because any field with a null value in the last record won't be included
            'resource_name': False,
            'publisher': False,
            'publisher_ID': False,
            'authors': False,
            'publication_date': False,
            'article_version': False,
            'DOI': False,
            'proprietary_ID': False,
            'ISBN': False,
            'print_ISSN': False,
            'online_ISSN': False,
            'URI': False,
            'data_type': False,
            'section_type': False,
            'YOP': False,
            'access_type': False,
            'access_method': False,
            'parent_title': False,
            'parent_authors': False,
            'parent_publication_date': False,
            'parent_article_version': False,
            'parent_data_type': False,
            'parent_DOI': False,
            'parent_proprietary_ID': False,
            'parent_ISBN': False,
            'parent_print_ISSN': False,
            'parent_online_ISSN': False,
            'parent_URI': False,
        }

        #Section: Iterate Through JSON Records to Create Single-Level Dictionaries
        for record in self.SUSHI_JSON_dictionary['Report_Items']:
            log.debug(f"Starting iteration for new JSON record {record}.")
            record_dict = {"report_creation_date": report_creation_date}  # This resets the contents of `record_dict`, including removing any keys that might not get overwritten because they aren't included in the next iteration
            for key, value in record.items():

                #Subsection: Capture `resource_name` Value
                if key == "Database" or key == "Title" or key == "Item":
                    log.debug(f"Preparing to add {key} value `{value}` to the record.")
                    if value is None:  # This value handled first because `len()` of null value raises an error
                        record_dict['resource_name'] = value
                        log.debug(f"Added `COUNTERData.resource_name` value {record_dict['resource_name']} to `record_dict`.")
                    elif len(value) > self.RESOURCE_NAME_LENGTH:
                        message = f"Increase the `COUNTERData.resource_name` max field length to {int(len(value) + (len(value) * 0.1))}."
                        log.critical(message)
                        return message
                    else:
                        record_dict['resource_name'] = value
                        include_in_df_dtypes['resource_name'] = 'string'
                        log.debug(f"Added `COUNTERData.resource_name` value {record_dict['resource_name']} to `record_dict`.")
                
                #Subsection: Capture `publisher` Value
                elif key == "Publisher":
                    log.debug(f"Preparing to add {key} value `{value}` to the record.")
                    if value is None:  # This value handled first because `len()` of null value raises an error
                        record_dict['publisher'] = value
                        log.debug(f"Added `COUNTERData.publisher` value {record_dict['publisher']} to `record_dict`.")
                    elif len(value) > self.PUBLISHER_LENGTH:
                        message = f"Increase the `COUNTERData.publisher` max field length to {int(len(value) + (len(value) * 0.1))}."
                        log.critical(message)
                        return message
                    else:
                        record_dict['publisher'] = value
                        include_in_df_dtypes['publisher'] = 'string'
                        log.debug(f"Added `COUNTERData.publisher` value {record_dict['publisher']} to `record_dict`.")
                
                #Subsection: Capture `publisher_ID` Value
                elif key == "Publisher_ID":
                    log.debug(f"Preparing to add {key} value `{value}` to the record.")
                    if value is None:  # This value handled first because `len()` of null value raises an error
                        record_dict['publisher_ID'] = value
                        log.debug(f"Added `COUNTERData.publisher_ID` value {record_dict['publisher_ID']} to `record_dict`.")
                    elif len(value) == 1:
                        if len(value[0]['Value']) > self.PUBLISHER_ID_LENGTH:
                            message = f"Increase the `COUNTERData.publisher_ID` max field length to {int(len(value[0]['Value']) + (len(value[0]['Value']) * 0.1))}."
                            log.critical(message)
                            return message
                        else:
                            record_dict['publisher_ID'] = value[0]['Value']
                            include_in_df_dtypes['publisher_ID'] = 'string'
                            log.debug(f"Added `COUNTERData.publisher_ID` value {record_dict['publisher_ID']} to `record_dict`.")
                    else:
                        for type_and_value in value:
                            if self.proprietary_ID_regex.search(type_and_value['Type']):
                                if len(type_and_value['Value']) > self.PUBLISHER_ID_LENGTH:
                                    message = f"Increase the `COUNTERData.publisher_ID` max field length to {int(len(type_and_value['Value']) + (len(type_and_value['Value']) * 0.1))}."
                                    log.critical(message)
                                    return message
                                else:
                                    record_dict['publisher_ID'] = type_and_value['Value']
                                    include_in_df_dtypes['publisher_ID'] = 'string'
                                    log.debug(f"Added `COUNTERData.publisher_ID` value {record_dict['publisher_ID']} to `record_dict`.")
                            else:
                                continue  # The `for type_and_value in value` loop
                
                #Subsection: Capture `platform` Value
                elif key == "Platform":
                    log.debug(f"Preparing to add {key} value `{value}` to the record.")
                    if value is None:  # This value handled first because `len()` of null value raises an error
                        record_dict['platform'] = value
                        log.debug(f"Added `COUNTERData.platform` value {record_dict['platform']} to `record_dict`.")
                    elif len(value) > self.PLATFORM_LENGTH:
                        message = f"Increase the `COUNTERData.platform` max field length to {int(len(value) + (len(value) * 0.1))}."
                        log.critical(message)
                        return message
                    else:
                        record_dict['platform'] = value
                        log.debug(f"Added `COUNTERData.platform` value {record_dict['platform']} to `record_dict`.")
                
                #Subsection: Capture `authors` Value
                elif key == "Item_Contributors":  # `Item_Contributors` uses `Name` instead of `Value`
                    log.debug(f"Preparing to add {key} value `{value}` to the record.")
                    for type_and_value in value:
                        if self.author_regex.search(type_and_value['Type']):
                            if record_dict.get('authors'):  # If the author name value is null, this will never be true
                                if record_dict['authors'].endswith(" et al."):
                                    continue  # The `for type_and_value in value` loop
                                elif len(record_dict['authors']) + len(type_and_value['Name']) + 8 > self.AUTHORS_LENGTH:
                                    record_dict['authors'] = record_dict['authors'] + " et al."
                                    log.debug(f"Updated `COUNTERData.authors` value to {record_dict['parent_authors']} in `record_dict`.")
                                else:
                                    record_dict['authors'] = record_dict['authors'] + "; " + type_and_value['Name']
                                    log.debug(f"Added `COUNTERData.authors` value {record_dict['authors']} to `record_dict`.")
                            
                            else:
                                if type_and_value['Name'] is None:  # This value handled first because `len()` of null value raises an error
                                    record_dict['authors'] = type_and_value['Name']
                                    log.debug(f"Added `COUNTERData.authors` value {record_dict['authors']} to `record_dict`.")
                                elif len(type_and_value['Name']) > self.AUTHORS_LENGTH:
                                    message = f"Increase the `COUNTERData.authors` max field length to {int(len(type_and_value['Name']) + (len(type_and_value['Name']) * 0.1))}."
                                    log.critical(message)
                                    return message
                                else:
                                    record_dict['authors'] = type_and_value['Name']
                                    include_in_df_dtypes['authors'] = 'string'
                                    log.debug(f"Added `COUNTERData.authors` value {record_dict['authors']} to `record_dict`.")
                
                #Subsection: Capture `publication_date` Value
                elif key == "Item_Dates":
                    log.debug(f"Preparing to add {key} value `{value}` to the record.")
                    for type_and_value in value:
                        if type_and_value['Value'] == "1000-01-01" or type_and_value['Value'] == "1753-01-01" or type_and_value['Value'] == "1900-01-01":
                            continue  # The `for type_and_value in value` loop; these dates are common RDBMS/spreadsheet minimum date data type values and are generally placeholders for null values or bad data
                        if type_and_value['Type'] == "Publication_Date":  # Unlikely to be more than one; if there is, the field's date/datetime64 data type prevent duplicates from being preserved
                            try:
                                record_dict['publication_date'] = date.fromisoformat(type_and_value['Value'])
                                include_in_df_dtypes['publication_date'] = True
                                log.debug(f"Added `COUNTERData.publication_date` value {record_dict['publication_date']} to `record_dict`.")
                            except:  # In case `type_and_value['Value']` is null, which would cause the conversion to a datetime data type to return a TypeError
                                continue  # The `for type_and_value in value` loop
                
                #Subsection: Capture `article_version` Value
                elif key == "Item_Attributes":
                    log.debug(f"Preparing to add {key} value `{value}` to the record.")
                    for type_and_value in value:
                        if type_and_value['Type'] == "Article_Version":  # Very unlikely to be more than one
                            record_dict['article_version'] = type_and_value['Value']
                            include_in_df_dtypes['article_version'] = 'string'
                            log.debug(f"Added `COUNTERData.article_version` value {record_dict['article_version']} to `record_dict`.")
                
                #Subsection: Capture Standard Identifiers
                # Null value handling isn't needed because all null values are removed
                elif key == "Item_ID":
                    log.debug(f"Preparing to add {key} value `{value}` to the record.")
                    for type_and_value in value:
                        
                        #Subsection: Capture `DOI` Value
                        if type_and_value['Type'] == "DOI":
                            if len(type_and_value['Value']) > self.DOI_LENGTH:
                                message = f"Increase the `COUNTERData.DOI` max field length to {int(len(type_and_value['Value']) + (len(type_and_value['Value']) * 0.1))}."
                                log.critical(message)
                                return message
                            else:
                                record_dict['DOI'] = type_and_value['Value']
                                include_in_df_dtypes['DOI'] = 'string'
                                log.debug(f"Added `COUNTERData.DOI` value {record_dict['DOI']} to `record_dict`.")
                        
                        #Subsection: Capture `proprietary_ID` Value
                        elif self.proprietary_ID_regex.search(type_and_value['Type']):
                            if len(type_and_value['Value']) > self.PROPRIETARY_ID_LENGTH:
                                message = f"Increase the `COUNTERData.proprietary_ID` max field length to {int(len(type_and_value['Value']) + (len(type_and_value['Value']) * 0.1))}."
                                log.critical(message)
                                return message
                            else:
                                record_dict['proprietary_ID'] = type_and_value['Value']
                                include_in_df_dtypes['proprietary_ID'] = 'string'
                                log.debug(f"Added `COUNTERData.proprietary_ID` value {record_dict['proprietary_ID']} to `record_dict`.")
                        
                        #Subsection: Capture `ISBN` Value
                        elif type_and_value['Type'] == "ISBN":
                            record_dict['ISBN'] = str(type_and_value['Value'])
                            include_in_df_dtypes['ISBN'] = 'string'
                            log.debug(f"Added `COUNTERData.ISBN` value {record_dict['ISBN']} to `record_dict`.")
                        
                        #subsection: Capture `print_ISSN` Value
                        elif type_and_value['Type'] == "Print_ISSN":
                            if ISSN_regex().fullmatch(type_and_value['Value']):
                                record_dict['print_ISSN'] = type_and_value['Value'].strip()
                                include_in_df_dtypes['print_ISSN'] = 'string'
                                log.debug(f"Added `COUNTERData.print_ISSN` value {record_dict['print_ISSN']} to `record_dict`.")
                            else:
                                record_dict['print_ISSN'] = str(type_and_value['Value'])[:5] + "-" + str(type_and_value['Value']).strip()[-4:]
                                include_in_df_dtypes['print_ISSN'] = 'string'
                                log.debug(f"Added `COUNTERData.print_ISSN` value {record_dict['print_ISSN']} to `record_dict`.")
                        
                        #Subsection: Capture `online_ISSN` Value
                        elif type_and_value['Type'] == "Online_ISSN":
                            if ISSN_regex().fullmatch(type_and_value['Value']):
                                record_dict['online_ISSN'] = type_and_value['Value'].strip()
                                include_in_df_dtypes['online_ISSN'] = 'string'
                                log.debug(f"Added `COUNTERData.online_ISSN` value {record_dict['online_ISSN']} to `record_dict`.")
                            else:
                                record_dict['online_ISSN'] = str(type_and_value['Value'])[:5] + "-" + str(type_and_value['Value']).strip()[-4:]
                                include_in_df_dtypes['online_ISSN'] = 'string'
                                log.debug(f"Added `COUNTERData.online_ISSN` value {record_dict['online_ISSN']} to `record_dict`.")
                        
                        #Subsection: Capture `URI` Value
                        elif type_and_value['Type'] == "URI":
                            if len(type_and_value['Value']) > self.URI_LENGTH:
                                message = f"Increase the `COUNTERData.URI` max field length to {int(len(type_and_value['Value']) + (len(type_and_value['Value']) * 0.1))}."
                                log.critical(message)
                                return message
                            else:
                                record_dict['URI'] = type_and_value['Value']
                                include_in_df_dtypes['URI'] = 'string'
                                log.debug(f"Added `COUNTERData.URI` value {record_dict['URI']} to `record_dict`.")
                        else:
                            continue  # The `for type_and_value in value` loop
                
                #Subsection: Capture `data_type` Value
                elif key == "Data_Type":
                    log.debug(f"Preparing to add {key} value `{value}` to the record.")
                    record_dict['data_type'] = value
                    include_in_df_dtypes['data_type'] = 'string'
                    log.debug(f"Added `COUNTERData.data_type` value {record_dict['data_type']} to `record_dict`.")
                
                #Subsection: Capture `section_Type` Value
                elif key == "Section_Type":
                    log.debug(f"Preparing to add {key} value `{value}` to the record.")
                    record_dict['section_type'] = value
                    include_in_df_dtypes['section_type'] = 'string'
                    log.debug(f"Added `COUNTERData.section_type` value {record_dict['section_type']} to `record_dict`.")

                #Subsection: Capture `YOP` Value
                elif key == "YOP":
                    log.debug(f"Preparing to add {key} value `{value}` to the record.")
                    try:
                        record_dict['YOP'] = int(value)  # The Int16 dtype doesn't have a constructor, so this value is saved as an int for now and transformed when when the dataframe is created
                        include_in_df_dtypes['YOP'] = 'Int16'  # `smallint` in database; using the pandas data type here because it allows null values
                    except:
                        record_dict['YOP'] = None  # The dtype conversion that occurs when this becomes a dataframe will change this to pandas' `NA`
                    log.debug(f"Added `COUNTERData.YOP` value {record_dict['YOP']} to `record_dict`.")
                
                #Subsection: Capture `access_type` Value
                elif key == "Access_Type":
                    log.debug(f"Preparing to add {key} value `{value}` to the record.")
                    record_dict['access_type'] = value
                    include_in_df_dtypes['access_type'] = 'string'
                    log.debug(f"Added `COUNTERData.access_type` value {record_dict['access_type']} to `record_dict`.")
                
                #Subsection: Capture `access_method` Value
                elif key == "Access_Method":
                    log.debug(f"Preparing to add {key} value `{value}` to the record.")
                    record_dict['access_method'] = value
                    include_in_df_dtypes['access_method'] = 'string'
                    log.debug(f"Added `COUNTERData.access_method` value {record_dict['access_method']} to `record_dict`.")
                
                #Subsection: Capture Parent Resource Metadata
                # Null value handling isn't needed because all null values are removed
                elif key == "Item_Parent":
                    log.debug(f"Preparing to add {key} value `{value}` to the record.")
                    if isinstance(value, list) and len(value) == 1:  # The `Item_Parent` value should be a dict, but sometimes that dict is within a one-item list; this removes the outer list
                        value = value[0]
                    for key_for_parent, value_for_parent in value.items():

                        #Subsection: Capture `parent_title` Value
                        if key_for_parent == "Item_Name":
                            log.debug(f"Preparing to add {key_for_parent} value `{value_for_parent}` to the record.")
                            if len(value_for_parent) > self.RESOURCE_NAME_LENGTH:
                                message = f"Increase the `COUNTERData.parent_title` max field length to {int(len(value_for_parent) + (len(value_for_parent) * 0.1))}."
                                log.critical(message)
                                return message
                            else:
                                record_dict['parent_title'] = value_for_parent
                                include_in_df_dtypes['parent_title'] = 'string'
                                log.debug(f"Added `COUNTERData.parent_title` value {record_dict['parent_title']} to `record_dict`.")
                        
                        #Subsection: Capture `parent_authors` Value
                        elif key_for_parent == "Item_Contributors":  # `Item_Contributors` uses `Name` instead of `Value`
                            log.debug(f"Preparing to add {key_for_parent} value `{value_for_parent}` to the record.")
                            for type_and_value in value_for_parent:
                                if self.author_regex.search(type_and_value['Type']):
                                    if record_dict.get('parent_authors'):
                                        if record_dict['parent_authors'].endswith(" et al."):
                                            continue  # The `for type_and_value in value_for_parent` loop
                                        elif len(record_dict['parent_authors']) + len(type_and_value['Name']) + 8 > self.AUTHORS_LENGTH:
                                            record_dict['parent_authors'] = record_dict['parent_authors'] + " et al."
                                            log.debug(f"Updated `COUNTERData.parent_authors` value to {record_dict['parent_authors']} in `record_dict`.")
                                        else:
                                            record_dict['parent_authors'] = record_dict['parent_authors'] + "; " + type_and_value['Name']
                                            log.debug(f"Updated `COUNTERData.parent_authors` value to {record_dict['parent_authors']} in `record_dict`.")
                                    else:
                                        if len(type_and_value['Name']) > self.AUTHORS_LENGTH:
                                            message = f"Increase the `COUNTERData.authors` max field length to {int(len(type_and_value['Name']) + (len(type_and_value['Name']) * 0.1))}."
                                            log.critical(message)
                                            return message
                                        else:
                                            record_dict['parent_authors'] = type_and_value['Name']
                                            include_in_df_dtypes['parent_authors'] = 'string'
                                            log.debug(f"Added `COUNTERData.parent_authors` value {record_dict['parent_authors']} to `record_dict`.")
                        
                        #Subsection: Capture `parent_publication_date` Value
                        elif key_for_parent == "Item_Dates":
                            log.debug(f"Preparing to add {key_for_parent} value `{value_for_parent}` to the record.")
                            for type_and_value in value_for_parent:
                                if type_and_value['Value'] == "1000-01-01" or type_and_value['Value'] == "1753-01-01" or type_and_value['Value'] == "1900-01-01":
                                    continue  # The `for type_and_value in value` loop; these dates are common RDBMS/spreadsheet minimum date data type values and are generally placeholders for null values or bad data
                                if type_and_value['Type'] == "Publication_Date":  # Unlikely to be more than one; if there is, the field's date/datetime64 data type prevent duplicates from being preserved
                                    record_dict['parent_publication_date'] = date.fromisoformat(type_and_value['Value'])
                                    include_in_df_dtypes['parent_publication_date'] = True
                                    log.debug(f"Added `COUNTERData.parent_publication_date` value {record_dict['parent_publication_date']} to `record_dict`.")
                        
                        #Subsection: Capture `parent_article_version` Value
                        elif key_for_parent == "Item_Attributes":
                            log.debug(f"Preparing to add {key_for_parent} value `{value_for_parent}` to the record.")
                            for type_and_value in value_for_parent:
                                if type_and_value['Type'] == "Article_Version":  # Very unlikely to be more than one
                                    record_dict['parent_article_version'] = type_and_value['Value']
                                    include_in_df_dtypes['parent_article_version'] = 'string'
                                    log.debug(f"Added `COUNTERData.parent_article_version` value {record_dict['parent_article_version']} to `record_dict`.")

                        #Subsection: Capture `parent_data_type` Value
                        elif key_for_parent == "Data_Type":
                            log.debug(f"Preparing to add {key_for_parent} value `{value_for_parent}` to the record.")
                            record_dict['parent_data_type'] = value_for_parent
                            include_in_df_dtypes['parent_data_type'] = 'string'
                            log.debug(f"Added `COUNTERData.parent_data_type` value {record_dict['parent_data_type']} to `record_dict`.")
                        
                        elif key_for_parent == "Item_ID":
                            log.debug(f"Preparing to add {key_for_parent} value `{value_for_parent}` to the record.")
                            for type_and_value in value_for_parent:
                                
                                #Subsection: Capture `parent_DOI` Value
                                if type_and_value['Type'] == "DOI":
                                    if len(type_and_value['Value']) > self.DOI_LENGTH:
                                        message = f"Increase the `COUNTERData.parent_DOI` max field length to {int(len(type_and_value['Value']) + (len(type_and_value['Value']) * 0.1))}."
                                        log.critical(message)
                                        return message
                                    else:
                                        record_dict['parent_DOI'] = type_and_value['Value']
                                        include_in_df_dtypes['parent_DOI'] = 'string'
                                        log.debug(f"Added `COUNTERData.parent_DOI` value {record_dict['parent_DOI']} to `record_dict`.")

                                #Subsection: Capture `parent_proprietary_ID` Value
                                elif self.proprietary_ID_regex.search(type_and_value['Type']):
                                    if len(type_and_value['Value']) > self.PROPRIETARY_ID_LENGTH:
                                        message = f"Increase the `COUNTERData.parent_proprietary_ID` max field length to {int(len(type_and_value['Value']) + (len(type_and_value['Value']) * 0.1))}."
                                        log.critical(message)
                                        return message
                                    else:
                                        record_dict['parent_proprietary_ID'] = type_and_value['Value']
                                        include_in_df_dtypes['parent_proprietary_ID'] = 'string'
                                        log.debug(f"Added `COUNTERData.parent_proprietary_ID` value {record_dict['parent_proprietary_ID']} to `record_dict`.")

                                #Subsection: Capture `parent_ISBN` Value
                                elif type_and_value['Type'] == "ISBN":
                                    record_dict['parent_ISBN'] = str(type_and_value['Value'])
                                    include_in_df_dtypes['parent_ISBN'] = 'string'
                                    log.debug(f"Added `COUNTERData.parent_ISBN` value {record_dict['parent_ISBN']} to `record_dict`.")

                                #Subsection: Capture `parent_print_ISSN` Value
                                elif type_and_value['Type'] == "Print_ISSN":
                                    if ISSN_regex().fullmatch(type_and_value['Value']):
                                        record_dict['parent_print_ISSN'] = type_and_value['Value'].strip()
                                        include_in_df_dtypes['parent_print_ISSN'] = 'string'
                                        log.debug(f"Added `COUNTERData.parent_print_ISSN` value {record_dict['parent_print_ISSN']} to `record_dict`.")
                                    else:
                                        record_dict['parent_print_ISSN'] = str(type_and_value['Value'])[:5] + "-" + str(type_and_value['Value']).strip()[-4:]
                                        include_in_df_dtypes['parent_print_ISSN'] = 'string'
                                        log.debug(f"Added `COUNTERData.parent_print_ISSN` value {record_dict['parent_print_ISSN']} to `record_dict`.")

                                #Subsection: Capture `parent_online_ISSN` Value
                                elif type_and_value['Type'] == "Online_ISSN":
                                    if ISSN_regex().fullmatch(type_and_value['Value']):
                                        record_dict['parent_online_ISSN'] = type_and_value['Value'].strip()
                                        include_in_df_dtypes['parent_online_ISSN'] = 'string'
                                        log.debug(f"Added `COUNTERData.parent_online_ISSN` value {record_dict['parent_online_ISSN']} to `record_dict`.")
                                    else:
                                        record_dict['parent_online_ISSN'] = str(type_and_value['Value'])[:5] + "-" + str(type_and_value['Value']).strip()[-4:]
                                        include_in_df_dtypes['parent_online_ISSN'] = 'string'
                                        log.debug(f"Added `COUNTERData.parent_online_ISSN` value {record_dict['parent_online_ISSN']} to `record_dict`.")

                                #Subsection: Capture `parent_URI` Value
                                elif type_and_value['Type'] == "URI":
                                    if len(type_and_value['Value']) > self.URI_LENGTH:
                                        message = f"Increase the `COUNTERData.parent_URI` max field length to {int(len(type_and_value['Value']) + (len(type_and_value['Value']) * 0.1))}."
                                        log.critical(message)
                                        return message
                                    else:
                                        record_dict['parent_URI'] = type_and_value['Value']
                                        include_in_df_dtypes['parent_URI'] = 'string'
                                        log.debug(f"Added `COUNTERData.parent_URI` value {record_dict['parent_URI']} to `record_dict`.")

                        else:
                            continue  # The `for key_for_parent, value_for_parent in value.items()` loop

                elif key == "Performance":
                    log.debug(f"Preparing to add {key} value `{value}` to the record.")
                    record_dict['temp'] = value

                else:
                    log.warning(f"The unexpected key `{key}` was found in the JSON response to a SUSHI API call.")
                    pass
            
            #Section: Create Records by Iterating Through `Performance` Section of SUSHI JSON
            performance = record_dict.pop('temp')
            log.debug(f"Preparing to add date, metric type, and usage count values `{performance}` to the record.")
            for period_grouping in performance:
                record_dict['usage_date'] = date.fromisoformat(period_grouping['Period']['Begin_Date'])
                for instance in period_grouping['Instance']:
                    record_dict['metric_type'] = instance['Metric_Type']
                    record_dict['usage_count'] = instance['Count']
                    records_orient_list.append(deepcopy(record_dict))  # Appending `record_dict` directly adds a reference to that variable, which changes with each iteration of the loop, meaning all the records for a given set of metadata have the `usage_date`, `metric_type`, and `usage_count` values of `record_dict` during the final iteration
                    log.debug(f"Added record {record_dict} to `COUNTERData` relation.")  # Set to logging level debug because when all these logging statements are sent to AWS stdout, the only pytest output visible is the error summary statements

        #Section: Create Dataframe
        log.info(f"Unfiltered `include_in_df_dtypes`: {include_in_df_dtypes}")
        include_in_df_dtypes = {k: v for (k, v) in include_in_df_dtypes.items() if v is not False}  # Using `is` for comparison because `1 != False` returns `True` in Python
        log.debug(f"Filtered `include_in_df_dtypes`: {include_in_df_dtypes}")
        df_dtypes = {k: v for (k, v) in include_in_df_dtypes.items() if v is not True}
        df_dtypes['platform'] = 'string'
        df_dtypes['metric_type'] = 'string'
        df_dtypes['usage_count'] = 'int'
        log.info(f"`df_dtypes`: {df_dtypes}")

        log.debug(f"`records_orient_list` before `json.dumps()`  is type {type(records_orient_list)}.")
        records_orient_list = json.dumps(  # `pd.read_json` takes a string, conversion done before method for ease in handling type conversions
            records_orient_list,
            default=ConvertJSONDictToDataframe._serialize_dates,
        )
        if len(records_orient_list) > 1500:
            log.debug(f"`records_orient_list` after `json.dumps()` (type {type(records_orient_list)}) is too long to display.")
        else:
            log.debug(f"`records_orient_list` after `json.dumps()` (type {type(records_orient_list)}):\n{records_orient_list}")
        df = pd.read_json(
            io.StringIO(records_orient_list),  # Originally from https://stackoverflow.com/a/63655099 in `except` block; now only option due to `FutureWarning: Passing literal json to 'read_json' is deprecated and will be removed in a future version. To read from a literal string, wrap it in a 'StringIO' object.`
            orient='records',
            dtype=df_dtypes,  # This only sets numeric data types
            encoding='utf-8',
            encoding_errors='backslashreplace',
        )
        log.info(f"Dataframe info immediately after dataframe creation:\n{return_string_of_dataframe_info(df)}")

        df = df.astype(df_dtypes)  # This sets the string data types
        log.debug(f"Dataframe dtypes after conversion:\n{return_string_of_dataframe_info(df)}")
        if include_in_df_dtypes.get('publication_date'):  # Meaning the value was changed to `True`
            df['publication_date'] = pd.to_datetime(
                df['publication_date'],
                errors='coerce',  # Changes the null values to the date dtype's null value `NaT`
            )
        if include_in_df_dtypes.get('parent_publication_date'):  # Meaning the value was changed to `True`
            df['parent_publication_date'] = pd.to_datetime(
                df['parent_publication_date'],
                errors='coerce',  # Changes the null values to the date dtype's null value `NaT`
            )
        df['usage_date'] = pd.to_datetime(df['usage_date'])
        df['report_creation_date'] = pd.to_datetime(df['report_creation_date'])#.dt.tz_localize(None)

        log.info(f"Dataframe info:\n{return_string_of_dataframe_info(df)}")
        return df


<<<<<<< HEAD
    def _transform_R5_JSON(self, report_creation_date):
        """This method transforms the data from the dictionary derived from a R5 SUSHI call response JSON into a single dataframe ready to be loaded into the `COUNTERData` relation.

        Args:
            report_creation_date (datetime.date): The date the report was created

        Returns:
            dataframe: COUNTER data ready to be loaded into the `COUNTERData` relation
        """
        log.info("Starting `ConvertJSONDictToDataframe._transform_R5_JSON()`.")
        pass
        
        
=======
>>>>>>> f1faa131
    def _transform_R5b1_JSON(self):
        """This method transforms the data from the dictionary derived from a R5.1 SUSHI call response JSON into a single dataframe ready to be loaded into the `COUNTERData` relation.

        Returns:
            dataframe: COUNTER data ready to be loaded into the `COUNTERData` relation
        """
        log.info("Starting `ConvertJSONDictToDataframe._transform_R5b1_JSON()`.")
        pass
    

    def _serialize_dates(dates):
        """This method allows the `json.dumps()` method to serialize (convert) `datetime.datetime` and `datetime.date` attributes into strings.

        This method and its use in are adapted from https://stackoverflow.com/a/22238613.

        Args:
            dates (datetime.datetime or datetime.date): A date or timestamp with a data type from Python's datetime library

        Returns:
            str: the date or timestamp in ISO format
        """
        if isinstance(dates,(date, datetime)):
            return dates.isoformat()
        else:
            raise TypeError  # So any unexpected non-serializable data types raise a type error<|MERGE_RESOLUTION|>--- conflicted
+++ resolved
@@ -31,11 +31,7 @@
         self.SUSHI_JSON_dictionary (dict): The constructor method for `ConvertJSONDictToDataframe`, which instantiates the dictionary object.
 
     Methods:
-<<<<<<< HEAD
         create_dataframe: This method applies the appropriate private method to the dictionary derived from the SUSHI call response JSON to make it into a single dataframe ready to be loaded into the `COUNTERData` relation or saves the JSON as a file if it cannot be successfully converted into a dataframe.
-=======
-       create_dataframe: This method applies the appropriate private method to the dictionary derived from the SUSHI call response JSON to make it into a single dataframe ready to be loaded into the `COUNTERData` relation or saves the JSON as a file if it cannot be successfully converted into a dataframe.
->>>>>>> f1faa131
         _transform_R5_JSON: This method transforms the data from the dictionary derived from a R5 SUSHI call response JSON into a single dataframe ready to be loaded into the `COUNTERData` relation.
         _transform_R5b1_JSON: This method transforms the data from the dictionary derived from a R5.1 SUSHI call response JSON into a single dataframe ready to be loaded into the `COUNTERData` relation.
         _serialize_dates: This method allows the `json.dumps()` method to serialize (convert) `datetime.datetime` and `datetime.date` attributes into strings.
@@ -65,10 +61,6 @@
 
     def create_dataframe(self):
         """This method applies the appropriate private method to the dictionary derived from the SUSHI call response JSON to make it into a single dataframe ready to be loaded into the `COUNTERData` relation or saves the JSON as a file if it cannot be successfully converted into a dataframe.
-<<<<<<< HEAD
-
-        This method is a wrapper that sends the JSON-like dictionaries containing all the data from the SUSHI API responses to either the `ConvertJSONDictToDataframe._transform_R5_JSON()` or the `ConvertJSONDictToDataframe._transform_R5b1_JSON()` methods depending on the release version of the API call. The `statistics_source_ID` and `report_type` fields are added after the dataframe is returned to the `StatisticsSources._harvest_R5_SUSHI()` method: the former because that information is proprietary to the NoLCAT instance; the latter because adding it there is less computing-intensive.
-=======
 
         This method is a wrapper that sends the JSON-like dictionaries containing all the data from the SUSHI API responses to either the `ConvertJSONDictToDataframe._transform_R5_JSON()` or the `ConvertJSONDictToDataframe._transform_R5b1_JSON()` methods depending on the release version of the API call. The `statistics_source_ID` and `report_type` fields are added after the dataframe is returned to the `StatisticsSources._harvest_R5_SUSHI()` method: the former because that information is proprietary to the NoLCAT instance; the latter because adding it there is less computing-intensive.
 
@@ -90,6 +82,7 @@
             except Exception as error:
                 message = f"Attempting to convert the JSON-like dictionary created from a R5 SUSHI call unexpectedly raised the error {error}, meaning the data couldn't be loaded into the database. The JSON data is being saved instead."
                 log.error(message)
+                #ToDo: Save JSON as file
                 return message
         elif COUNTER_release == "5.1":
             try:
@@ -97,10 +90,12 @@
             except Exception as error:
                 message = f"Attempting to convert the JSON-like dictionary created from a R5.1 SUSHI call unexpectedly raised the error {error}, meaning the data couldn't be loaded into the database. The JSON data is being saved instead."
                 log.error(message)
+                #ToDo: Save JSON as file
                 return message
         else:
             message = f"The release of the JSON-like dictionary couldn't be identified, meaning the data couldn't be loaded into the database. The JSON data is being saved instead."
             log.error(message)
+            #ToDo: Save JSON as file
             return message
         return df  # The method will only get here if one of the private harvest methods was successful
 
@@ -110,54 +105,11 @@
 
         Args:
             report_creation_date (datetime.date): The date the report was created
->>>>>>> f1faa131
 
         Returns:
             dataframe: COUNTER data ready to be loaded into the `COUNTERData` relation
             str: the error message if the conversion fails
         """
-<<<<<<< HEAD
-        log.info("Starting `ConvertJSONDictToDataframe.create_dataframe()`.")
-        try:
-            report_header_creation_date = parser.isoparse(self.SUSHI_JSON_dictionary.get('Report_Header').get('Created')).date()  # Saving as datetime.date data type removes the time data  
-        except Exception as error:
-            log.warning(f"Parsing the `Created` field from the SUSHI report header into a Python date data type returned the error {error}. The current date, which is the likely value, is being substituted.")
-            report_header_creation_date = date.today()
-        log.debug(f"Report creation date is {report_header_creation_date} of type {type(report_header_creation_date)}.")
-        COUNTER_release = self.SUSHI_JSON_dictionary['Report_Header']['Release']
-        if COUNTER_release == "5":
-            try:
-                df = self._transform_R5_JSON(report_header_creation_date)
-            except Exception as error:
-                message = f"Attempting to convert the JSON-like dictionary created from a R5 SUSHI call unexpectedly raised the error {error}, meaning the data couldn't be loaded into the database. The JSON data is being saved instead."
-                log.error(message)
-                return message
-        elif COUNTER_release == "5.1":
-            try:
-                df = self._transform_R5b1_JSON()
-            except Exception as error:
-                message = f"Attempting to convert the JSON-like dictionary created from a R5.1 SUSHI call unexpectedly raised the error {error}, meaning the data couldn't be loaded into the database. The JSON data is being saved instead."
-                log.error(message)
-                return message
-        else:
-            message = f"The release of the JSON-like dictionary couldn't be identified, meaning the data couldn't be loaded into the database. The JSON data is being saved instead."
-            log.error(message)
-            #ToDo: Save JSON into file
-            return message
-        return df  # The method will only get here if one of the private harvest methods was successful
-
-
-    def _transform_R5_JSON(self, report_creation_date):
-        """This method transforms the data from the dictionary derived from a R5 SUSHI call response JSON into a single dataframe ready to be loaded into the `COUNTERData` relation.
-
-        Args:
-            report_creation_date (datetime.date): The date the report was created
-
-        Returns:
-            dataframe: COUNTER data ready to be loaded into the `COUNTERData` relation
-        """
-=======
->>>>>>> f1faa131
         log.info("Starting `ConvertJSONDictToDataframe._transform_R5_JSON()`.")
         records_orient_list = []
 
@@ -635,27 +587,12 @@
         return df
 
 
-<<<<<<< HEAD
-    def _transform_R5_JSON(self, report_creation_date):
-        """This method transforms the data from the dictionary derived from a R5 SUSHI call response JSON into a single dataframe ready to be loaded into the `COUNTERData` relation.
-
-        Args:
-            report_creation_date (datetime.date): The date the report was created
+    def _transform_R5b1_JSON(self):
+        """This method transforms the data from the dictionary derived from a R5.1 SUSHI call response JSON into a single dataframe ready to be loaded into the `COUNTERData` relation.
 
         Returns:
             dataframe: COUNTER data ready to be loaded into the `COUNTERData` relation
-        """
-        log.info("Starting `ConvertJSONDictToDataframe._transform_R5_JSON()`.")
-        pass
-        
-        
-=======
->>>>>>> f1faa131
-    def _transform_R5b1_JSON(self):
-        """This method transforms the data from the dictionary derived from a R5.1 SUSHI call response JSON into a single dataframe ready to be loaded into the `COUNTERData` relation.
-
-        Returns:
-            dataframe: COUNTER data ready to be loaded into the `COUNTERData` relation
+            str: the error message if the conversion fails
         """
         log.info("Starting `ConvertJSONDictToDataframe._transform_R5b1_JSON()`.")
         pass
