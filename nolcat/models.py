--- conflicted
+++ resolved
@@ -11,12 +11,9 @@
 from dateutil.rrule import rrule, MONTHLY
 
 from .app import db
-<<<<<<< HEAD
 from .app import first_new_PK_value
-=======
 from .SUSHI_call_and_response import SUSHICallAndResponse
 from .convert_JSON_dict_to_dataframe import ConvertJSONDictToDataframe
->>>>>>> 13f8688b
 
 
 logging.basicConfig(level=logging.DEBUG, format="DB models - - [%(asctime)s] %(message)s")  # This formats logging messages like Flask's logging messages, but with the class name where Flask put the server info
@@ -251,15 +248,7 @@
             #ToDo: dfs.append(df)
             #ToDo: Update AUCT table; see https://www.geeksforgeeks.org/how-to-execute-raw-sql-in-flask-sqlalchemy-app/ for executing SQL update statements
         #ToDo: df = pd.concat(dfs)
-<<<<<<< HEAD
         #ToDo: df.index += first_new_PK_value('COUNTERData')
-        #ToDo: df.to_sql(
-        #ToDo:     'COUNTERData',
-        #ToDo:     con=db.engine,
-        #ToDo:     if_exists='append',
-        #ToDo: )
-        #ToDo: add logging statement
-=======
         #ToDo: try:
             #ToDo: df.to_sql(
             #ToDo:     'COUNTERData',
@@ -269,7 +258,6 @@
             #ToDo: return statement indicating success
         #ToDo: except Exception as e:
             #ToDo: return statement indicating failure
->>>>>>> 13f8688b
         pass
 
 
@@ -576,23 +564,6 @@
                 #ToDo: If it's multiple ranges, how will that iteration be initiated from here?
 
             #Subsection: Add Parameters for Master Report Type
-<<<<<<< HEAD
-            #ToDo: if master_report_name == "PR":
-                #ToDo: SUSHI_parameters["attributes_to_show"] = "Data_Type|Access_Method"
-                #ToDo: try:
-                    #ToDo: del SUSHI_parameters["include_parent_details"]
-            #ToDo: if master_report_name == "DR":
-                #ToDo: SUSHI_parameters["attributes_to_show"] = "Data_Type|Access_Method"
-                    #ToDo: try:
-                        #ToDo: del SUSHI_parameters["include_parent_details"]
-            #ToDo: if master_report_name == "TR":
-                #ToDo: SUSHI_parameters["attributes_to_show"] = "Data_Type|Access_Method|YOP|Access_Type|Section_Type"
-                #ToDo: try:
-                    #ToDo: del SUSHI_parameters["include_parent_details"]
-            #ToDo: if master_report_name == "IR":
-                #ToDo: SUSHI_parameters["attributes_to_show"] = "Data_Type|Access_Method|YOP|Access_Type|Authors|Publication_Date|Article_Version"
-                #ToDo: SUSHI_parameters["include_parent_details"] = "True"
-=======
             if "include_parent_details" in list(SUSHI_parameters.keys()):  # When included in reports other than IR, this parameter often causes an error message to appear
                 del SUSHI_parameters["include_parent_details"]
             
@@ -603,13 +574,12 @@
             elif master_report_name == "TR":
                 SUSHI_parameters["attributes_to_show"] = "Data_Type|Access_Method|YOP|Access_Type|Section_Type"
             elif master_report_name == "IR":
-                SUSHI_parameters["attributes_to_show"] = "Data_Type|Access_Method|YOP|Access_Type"
+                SUSHI_parameters["attributes_to_show"] = "Data_Type|Access_Method|YOP|Access_Type|Authors|Publication_Date|Article_Version"
                 SUSHI_parameters["include_parent_details"] = "True"
             else:
                 logging.error(f"This placeholder for potentially calling non-master reports caught a {master_report_name} report for {self.statistics_source_name.to_list()[0]}. Without knowing the appropriate parameters to add to the SUSHI call, this report wasn't pulled.")  #ToDo: Change so this also displays in Flask without overwriting any other similar messages
                 continue  # A `return` statement here would keep any other valid reports from being pulled and processed
             logging.debug(f"Making SUSHI calls for {master_report_name} report from {self.statistics_source_name.to_list()[0]} with parameters {SUSHI_parameters}.")
->>>>>>> 13f8688b
             
             #Subsection: Make Master Report API Call
             SUSHI_data_response = SUSHICallAndResponse(self.statistics_source_name, SUSHI_info['URL'], f"reports/{master_report_name.lower()}", SUSHI_parameters).make_SUSHI_call()  #ToDo: Does attribute need `.to_list()[0]`
@@ -642,18 +612,8 @@
         Returns:
             str: the logging statement to indicate if calling and loading the data succeeded or failed
         """
-<<<<<<< HEAD
-        #ToDo: df = self._harvest_R5_SUSHI(usage_start_date, usage_end_date)
-        #ToDo: df.index += first_new_PK_value('COUNTERData')
-        #ToDo: df.to_sql(
-        #ToDo:     'COUNTERData',
-        #ToDo:     con=db.engine,
-        #ToDo:     if_exists='append',
-        #ToDo: )
-        #ToDo: add logging statement
-        pass
-=======
         df = self._harvest_R5_SUSHI(usage_start_date, usage_end_date)
+        df.index += first_new_PK_value('COUNTERData')
         try:
             df.to_sql(
                 'COUNTERData',
@@ -663,7 +623,6 @@
             return "The load was a success"
         except Exception as error:
             return f"The load had an error: {format(error)}"
->>>>>>> 13f8688b
 
 
     @hybrid_method
@@ -883,15 +842,7 @@
         #ToDo: statistics_source = StatisticSources object for self.auct_statistics_source value
         #ToDo: df = statistics_source._harvest_R5_SUSHI(start_date, end_date)
         #ToDo: Change `collection_status` to "Collection complete"
-<<<<<<< HEAD
         #ToDo: df.index += first_new_PK_value('COUNTERData')
-        #ToDo: df.to_sql(
-        #ToDo:     'COUNTERData',
-        #ToDo:     con=db.engine,
-        #ToDo:     if_exists='append',
-        #ToDo: )
-        #ToDo: add logging statement
-=======
         #ToDo: try:
             #ToDo: df.to_sql(
             #ToDo:     'COUNTERData',
@@ -901,7 +852,6 @@
             #ToDo: return statement indicating success
         #ToDo: except Exception as e:
             #ToDo: return statement indicating failure
->>>>>>> 13f8688b
         pass
 
 
@@ -969,13 +919,8 @@
     proprietary_ID = db.Column(db.String(PROPRIETARY_ID_LENGTH))
     ISBN = db.Column(db.String(20))
     print_ISSN = db.Column(db.String(10))
-<<<<<<< HEAD
     online_ISSN = db.Column(db.String(10))  #ToDo: How should second ISBNs in this field be handled?
-    URI = db.Column(db.String(200))
-=======
-    online_ISSN = db.Column(db.String(10))
     URI = db.Column(db.String(URI_LENGTH))
->>>>>>> 13f8688b
     data_type = db.Column(db.String(25))
     section_type = db.Column(db.String(10))
     YOP = db.Column(db.SmallInteger)
