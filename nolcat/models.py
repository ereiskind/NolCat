--- conflicted
+++ resolved
@@ -1,32 +1,21 @@
 """These classes represent the relations in the database."""
 
-<<<<<<< HEAD
+
+import logging
 from pathlib import Path
-import logging
+import os
+import sys
 import json
 from sqlalchemy import Column
 from sqlalchemy import Boolean, Date, DateTime, Enum, Integer, SmallInteger, String, Text
 from sqlalchemy import ForeignKey
 from sqlalchemy.orm import relationship
 from sqlalchemy.ext.declarative import declarative_base
-=======
-import logging
-from pathlib import Path
-import os
-import sys
-from sqlalchemy import Enum
->>>>>>> e177abee
 from sqlalchemy.ext.hybrid import hybrid_method  # Initial example at https://pynash.org/2013/03/01/Hybrid-Properties-in-SQLAlchemy/
 
 from .app import db
 
-<<<<<<< HEAD
-#ALERT: A global constant is used for the path to the JSON with the R5 SUSHI credentials for general ease of use. At this time, the final location of the JSON in the container's file system has yet to be determined, so this file path will need to be adjusted as that is finalized. Currently, the absolute file path references a file in a shared network drive that everyone in FSU Libraries working on NoLCAT should be able to access.
-PATH_TO_CREDENTIALS_FILE = str(Path('J:', 'nolcat_containers', 'nolcat_build_files', 'database_build_files', 'R5_SUSHI_Credentials.json'))
-
-=======
 #ToDo: Should the values in the `__table_args__` dictionaries be f-strings referencing `Database_Credentials.Database`?
->>>>>>> e177abee
 
 logging.basicConfig(level=logging.DEBUG, format="DB models - - [%(asctime)s] %(message)s")  # This formats logging messages like Flask's logging messages, but with the class name where Flask put the server info
 
@@ -80,36 +69,6 @@
     """
     #ToDo: On July 1 every year, a new record needs to be added to fiscalYears; how can that be set to happen automatically?
     __tablename__ = 'fiscalYears'
-<<<<<<< HEAD
-    __table_args__ = {'schema': 'nolcat'}
-
-    fiscal_year_id = Column(Integer, primary_key=True)
-    fiscal_year = Column(String(4))
-    start_date = Column(Date)
-    end_date = Column(Date)
-    acrl_60b = Column(SmallInteger)
-    acrl_63 = Column(SmallInteger)
-    arl_18 = Column(SmallInteger)
-    arl_19 = Column(SmallInteger)
-    arl_20 = Column(SmallInteger)
-    notes_on_statisticsSources_used = Column(Text)
-    notes_on_corrections_after_submission = Column(Text)
-
-
-    def __init__(self, fiscal_year_id, fiscal_year, start_date, end_date, acrl_60b, acrl_63, arl_18, arl_19, arl_20, notes_on_statisticsSources_used,  notes_on_corrections_after_submission):
-        """A constructor setting the field values as class attributes."""
-        self.fiscal_year_id = fiscal_year_id
-        self.fiscal_year = fiscal_year
-        self.start_date = start_date
-        self.end_date = end_date
-        self.acrl_60b = acrl_60b
-        self.acrl_63 = acrl_63
-        self.arl_18 = arl_18
-        self.arl_19 = arl_19
-        self.arl_20 = arl_20
-        self.notes_on_statisticsSources_used = notes_on_statisticsSources_used
-        self.notes_on_corrections_after_submission = notes_on_corrections_after_submission
-=======
 
     fiscal_year_ID = db.Column(db.Integer, primary_key=True)
     fiscal_year = db.Column(db.String(4))
@@ -124,7 +83,6 @@
     notes_on_corrections_after_submission = db.Column(db.Text)
 
     fiscal_years_FK = db.relationship('ChildRelation', backref='FiscalYearsFK')
->>>>>>> e177abee
 
 
     def __repr__(self):
@@ -200,15 +158,9 @@
     """
     __tablename__ = 'vendors'
 
-<<<<<<< HEAD
-    vendor_id = Column(Integer, primary_key=True)
-    vendor_name = Column(String(80))
-    alma_vendor_code = Column(String(10))
-=======
     vendor_ID = db.Column(db.Integer, primary_key=True)
     vendor_name = db.Column(db.String(80))
     alma_vendor_code = db.Column(db.String(10))
->>>>>>> e177abee
 
     vendors_FK = db.relationship('ChildRelation', backref='VendorsFK')
 
@@ -229,26 +181,11 @@
         pass
 
 
-<<<<<<< HEAD
-class VendorNotes(Base):
-    """A relation containing notes about vendors."""
-    __tablename__ = 'vendorNotes'
-    __table_args__ = {'schema': 'nolcat'}
-
-    vendor_notes_id = Column(Integer, primary_key=True)
-    note = Column(Text)
-    written_by = Column(String(100))
-    date_written = Column(Date)
-    vendor_id = Column(Integer, ForeignKey('nolcat.Vendors.vendor_id'))
-
-    vendors_FK_vendorNotes = relationship('Vendors', backref='vendors')
-=======
     @hybrid_method
     def add_note(self):
         #ToDo: Create a method for adding notes
         pass
 
->>>>>>> e177abee
 
 class VendorNotes(db.Model):
     """The class representation of the `vendorNotes` relation, which contains notes about the vendors in `vendors`.
@@ -291,17 +228,6 @@
         add_note: #ToDo: Copy first line of docstring here
     """
     __tablename__ = 'statisticsSources'
-<<<<<<< HEAD
-    __table_args__ = {'schema': 'nolcat'}
-
-    statistics_source_id = Column(Integer, primary_key=True)
-    statistics_source_name = Column(String(100))
-    statistics_source_retrieval_code = Column(String(30))
-    vendor_id = Column(Integer, ForeignKey('nolcat.Vendors.vendor_id'))
-
-    vendors_FK_statisticsSources = relationship('Vendors', backref='vendors')
-=======
->>>>>>> e177abee
 
     statistics_source_ID = db.Column(db.Integer, primary_key=True)
     statistics_source_name = db.Column(db.String(100))
@@ -318,13 +244,8 @@
 
 
     @hybrid_method
-<<<<<<< HEAD
-    def fetch_SUSHI_credentials(self, for_API_call=True):
-        """A method for fetching the information form making a SUSHI API call for the statistics source.
-=======
     def fetch_SUSHI_information(self, for_API_call=True):
         """A method for fetching the information required to make a SUSHI API call for the statistics source.
->>>>>>> e177abee
 
         This method fetches the information for making a SUSHI API call and, depending on the optional argument value, returns them for use in an API call or for display to the user.
 
@@ -332,19 +253,13 @@
             for_API_call (bool, optional): a Boolean indicating if the return value should be formatted for use in an API call, which is the default; the other option is formatting the return value for display to the user
         
         Returns:
-<<<<<<< HEAD
-            dict: a dictionary with the SUSHI API call parameters and values and the API call root
-            TBD: a user display format in Flask
-=======
             dict: the SUSHI API parameters as a dictionary with the API call URL added as a value with the key `URL` 
             TBD: a data type that can be passed into Flask for display to the user
->>>>>>> e177abee
         """
         #ToDo: Determine if info for API calls is coming from the Alma API or a JSON file saved in a secure location
         #Section: Retrieve Data
         #Subsection: Retrieve Data from JSON
-<<<<<<< HEAD
-        with open(PATH_TO_CREDENTIALS_FILE) as JSON_file:
+        with open(PATH_TO_CREDENTIALS_FILE()) as JSON_file:
             SUSHI_data_file = json.load(JSON_file)
             logging.debug("JSON with SUSHI credentials loaded.")
             for vendor in SUSHI_data_file:
@@ -370,39 +285,17 @@
                             credentials['platform'] = stats_source['delivery_address']
                         except:
                             pass
-=======
-        #ToDo: path_to_credentials_file = function providing path to credentials depending on if program is being run on AWS or a local machine
-        #ToDo: with open(path_to_credentials_file) as JSON_file:
-            #ToDo: SUSHI_data_file = json.load(JSON_File)
-            #ToDo: for vendor in SUSHI_data_file:
-                #ToDo: for stats_source in vendor:
-                    #ToDo: if stats_source['interface_id'] == self.statistics_source_retrieval_code:
-                        #ToDo: credentials = dict(
-                            #ToDo: URL = stats_source['online_location'],
-                            #ToDo: customer_id = stats_source['user_id']
-                        #ToDo: )
-                        #ToDo: try: credentials['requestor_id'] = stats_source['user_password']
-                        #ToDo: try: credentials['api_key'] = stats_source['user_pass_note']
-                        #ToDo: try: credentials['platform'] = stats_source['delivery_address']
->>>>>>> e177abee
 
         #Subsection: Retrieve Data from Alma
         #ToDo: When credentials are in Alma, create this functionality
 
 
         #Section: Return Data in Requested Format
-<<<<<<< HEAD
         if for_API_call:
             logging.debug(f"Returning the credentials {credentials} for a SUSHI API call.")
             return credentials
         else:
             return None  #ToDo: Change to a way to display the `credentials` values to the user via Flask
-=======
-        #ToDo: if for_API_call:
-            #ToDo: return credentials
-        #ToDo: else:
-            #ToDo: Insert `credentials` values into a Flask page or popup and display it to the user
->>>>>>> e177abee
 
 
     @hybrid_method
@@ -534,18 +427,6 @@
         self.statistics_source_ID (int): the foreign key for `statisticsSources`
     """
     __tablename__ = 'statisticsSourceNotes'
-<<<<<<< HEAD
-    __table_args__ = {'schema': 'nolcat'}
-
-    statistics_source_notes_id = Column(Integer, primary_key=True)
-    note = Column(Text)
-    written_by = Column(String(100))
-    date_written = Column(Date)
-    statistics_source_id = Column(Integer, ForeignKey('nolcat.StatisticsSources.statistics_source_id'))
-
-    statisticsSources_FK_statisticsSourceNotes = relationship('StatisticsSources', backref='statisticsSources')
-=======
->>>>>>> e177abee
 
     statistics_source_notes_ID = db.Column(db.Integer, primary_key=True)
     note = db.Column(db.Text)
@@ -571,21 +452,10 @@
         self.current_statistics_source (bool): indicates if the statistics source currently provides the usage for the resource source
     """
     __tablename__ = 'statisticsResourceSources'
-<<<<<<< HEAD
-    __table_args__ = {'schema': 'nolcat'}
-
-    srs_statistics_sources = Column(Integer, ForeignKey('nolcat.StatisticsSources.statistics_source_id'), primary_key=True)
-    srs_resource_sources = Column(Integer, ForeignKey('nolcat.ResourceSources.resource_source_id'), primary_key=True)
-    current_statistics_source = Column(Boolean)
-
-    statisticsSources_FK_statisticsResourceSources = relationship('StatisticsSources', backref='statisticsSources')
-    resourceSources_FK_statisticsResourceSources = relationship('ResourceSources', backref='resourceSources')
-=======
 
     SRS_statistics_sources = db.Column(db.Integer, db.ForeignKey('statisticsSources.statistics_source_id'), primary_key=True)
     SRS_resource_sources = db.Column(db.Integer, db.ForeignKey('resourceSources.resource_source_id'), primary_key=True)
     current_statistics_source = db.Column(db.Boolean)
->>>>>>> e177abee
 
 
     def __repr__(self):
@@ -612,15 +482,6 @@
     """
     __tablename__ = 'resourceSources'
 
-<<<<<<< HEAD
-    resource_source_id = Column(Integer, primary_key=True)
-    resource_source_name = Column(String(100))
-    source_in_use = Column(Boolean)
-    use_stop_date = Column(Date)
-    vendor_id = Column(Integer, ForeignKey('nolcat.Vendors.vendor_id'))
-
-    vendors_FK_resourceSources = relationship('Vendors', backref='vendors')
-=======
     resource_source_ID = db.Column(db.Integer, primary_key=True)
     resource_source_name = db.Column(db.String(100))
     source_in_use = db.Column(db.Boolean)
@@ -628,7 +489,6 @@
     vendor_ID = db.Column(db.Integer, db.ForeignKey('vendors.vendor_id'))
 
     resource_sources_FK = db.relationship('ChildRelation', backref='ResourceSourcesFK')
->>>>>>> e177abee
 
 
     def __repr__(self):
@@ -648,26 +508,11 @@
         pass
 
 
-<<<<<<< HEAD
-class ResourceSourceNotes(Base):
-    """A relation containing notes about resource sources."""
-    __tablename__ = 'resourceSourceNotes'
-    __table_args__ = {'schema': 'nolcat'}
-
-    resource_source_notes_id = Column(Integer, primary_key=True)
-    note = Column(Text)
-    written_by = Column(String(100))
-    date_written = Column(Date)
-    resource_source_id = Column(Integer, ForeignKey('nolcat.ResourceSources.resource_source_id'))
-
-    resourceSources_FK_resourceSourceNotes = relationship('ResourceSources', backref='resourceSources')
-=======
     @hybrid_method
     def add_note(self):
         #ToDo: Create a method for adding notes
         pass
 
->>>>>>> e177abee
 
 class ResourceSourceNotes(db.Model):
     """The class representation of the `resourceSourceNotes` relation, which contains notes about the resource sources in `resourceSources`.
@@ -713,17 +558,6 @@
         upload_nonstandard_usage_file: #ToDo: Copy first line of docstring here
     """
     __tablename__ = 'annualUsageCollectionTracking'
-<<<<<<< HEAD
-    __table_args__ = {'schema': 'nolcat'}
-
-    auct_statistics_source = Column(Integer, ForeignKey('nolcat.StatisticsSources.statistics_source_id'), primary_key=True)
-    auct_fiscal_year = Column(Integer, ForeignKey('nolcat.FiscalYears.fiscal_year_id'), primary_key=True)
-    usage_is_being_collected = Column(Boolean)
-    manual_collection_required = Column(Boolean)
-    collection_via_email = Column(Boolean)
-    is_counter_compliant = Column(Boolean)
-    collection_status = Column('COLLECTION_STATUS', Enum(  # The first argument seems to be meant as a name, but what's being named is unclear; the argument value is named to represent the constant that is the values in the enumeration
-=======
 
     AUCT_statistics_source = db.Column(db.Integer, db.ForeignKey('statisticsSources.statistics_source_id'), primary_key=True)
     AUCT_fiscal_year = db.Column(db.Integer, db.ForeignKey('fiscalYears.fiscal_year_id'), primary_key=True)
@@ -733,7 +567,6 @@
     is_COUNTER_compliant = db.Column(db.Boolean)
     #ToDo: Check how to do enums in Flask-SQLAlchemy
     collection_status = db.Column(db.Enum(
->>>>>>> e177abee
         'N/A: Paid by Law',
         'N/A: Paid by Med',
         'N/A: Paid by Music',
@@ -746,29 +579,8 @@
         'Usage not provided',
         'No usage to report'
     ))
-<<<<<<< HEAD
-    usage_file_path = Column(String(150))
-    notes = Column(Text)
-
-    statisticsSources_FK_annualUsageCollectionTracking = relationship('StatisticsSources', backref='statisticsSources')
-    fiscalYears_FK_annualUsageCollectionTracking = relationship('FiscalYears', backref='fiscalYears')
-
-
-    def __init__(self, auct_statistics_source, auct_fiscal_year, usage_is_being_collected, manual_collection_required, collection_via_email, is_counter_compliant, collection_status, usage_file_path, notes):
-        """A constructor setting the field values as class attributes."""
-        self.auct_statistics_source = auct_statistics_source
-        self.auct_fiscal_year = auct_fiscal_year
-        self.usage_is_being_collected = usage_is_being_collected
-        self.manual_collection_required = manual_collection_required
-        self.collection_via_email = collection_via_email
-        self.is_counter_compliant = is_counter_compliant
-        self.collection_status = collection_status
-        self.usage_file_path = usage_file_path
-        self.notes = notes
-=======
     usage_file_path = db.Column(db.String(150))
     notes = db.Column(db.Text)
->>>>>>> e177abee
 
 
     def __repr__(self):
@@ -803,15 +615,6 @@
 class Resources(db.Model):
     """The class representation of the `resources` relation, which functions as a deduplicated list of the resources used in COUNTER reports.
 
-<<<<<<< HEAD
-    resource_id = Column(Integer, primary_key=True)
-    doi = Column(String(75))
-    isbn = Column(String(17))
-    print_issn = Column(String(9))
-    online_issn = Column(String(9))
-    data_type = Column(String(25))
-    section_type = Column(String(10))
-=======
     Most of the metadata for resources are saved in the `resourceMetadata` relation because the latter relation allows multiple values to be saved for a single metadata field. Normalizing the metadata in this manner has multiple benefits; for more information, see the documentation on the `ResourceMetadata` class.
     
     Attributes:
@@ -821,7 +624,6 @@
         self.note (text): qualitative collections management information for the resource
     """
     __tablename__ = 'resources'
->>>>>>> e177abee
 
     resource_ID = db.Column(db.Integer, primary_key=True)
     data_type = db.Column(db.String(25))
@@ -837,20 +639,6 @@
         pass
 
 
-<<<<<<< HEAD
-class ResourceTitles(Base):
-    """A relation containing all the title strings found in COUNTER reports for resources, compiled to preserve all of a resource's names."""
-    #ToDo: Figure out handling having the `Database`, `Title`, and `Item` fields from the DR, TR, IR come into this single table; should the granularity/report of origin be recorded?
-    __tablename__ = 'resourceTitles'
-    __table_args__ = {'schema': 'nolcat'}
-
-    resource_title_id = Column(Integer, primary_key=True)
-    resource_title = Column(String(2000))
-    resource_id = Column(Integer, ForeignKey('nolcat.Resources.resource_id'))
-
-    resources_FK_resourceTitles = relationship('Resources', backref='resources')
-
-=======
 class ResourceMetadata(db.Model):
     """The class representation of the `resourceMetadata` relation, which contains the titles and alternate metadata for the resources in `resources`.
     
@@ -865,7 +653,6 @@
         self.resource_ID (int): the foreign key for `resources`
     """
     __tablename__ = 'resourceMetadata'
->>>>>>> e177abee
 
     resource_metadata_ID = db.Column(db.Integer, primary_key=True)
     metadata_field = db.Column(db.String(35))
@@ -895,31 +682,6 @@
     """
     __tablename__ = 'resourcePlatforms'
 
-<<<<<<< HEAD
-    resource_platform_id = Column(Integer, primary_key=True)
-    publisher = Column(String(225))
-    publisher_id = Column(String(50))
-    platform = Column(String(75))
-    proprietary_id = Column(String(100))
-    uri = Column(String(200))
-    interface = Column(Integer, ForeignKey('nolcat.StatisticsSources.statistics_source_id'))
-    resource_id = Column(Integer, ForeignKey('nolcat.Resources.resource_id'))
-
-    resources_FK_resourcePlatforms = relationship('Resources', backref='resources')
-    statisticsSources_FK_resourcePlatforms = relationship('StatisticsSources', backref='statisticsSources')
-
-
-    def __init__(self, resource_platform_id, publisher, publisher_id, platform, proprietary_id, uri, interface, resource_id):
-        """A constructor setting the field values as class attributes."""
-        self.resource_platform_id = resource_platform_id
-        self.publisher = publisher
-        self.publisher_id = publisher_id
-        self.platform = platform
-        self.proprietary_id = proprietary_id
-        self.uri = uri
-        self.interface = interface
-        self.resource_id = resource_id
-=======
     resource_platform_ID = db.Column(db.Integer, primary_key=True)
     publisher = db.Column(db.String(225))
     publisher_ID = db.Column(db.String(50))
@@ -930,7 +692,6 @@
     resource_ID = db.Column(db.Integer, db.ForeignKey('resources.resource_id'))
 
     resource_platforms_FK = db.relationship('ChildRelation', backref='ResourcePlatformsFK')
->>>>>>> e177abee
 
 
     def __repr__(self):
@@ -954,34 +715,6 @@
         self.report_creation_date (datetime): the date and time when the SUSHI call for the COUNTER report which provided the data was downloaded
     """
     __tablename__ = 'usageData'
-<<<<<<< HEAD
-    __table_args__ = {'schema': 'nolcat'}
-
-    usage_data_id = Column(Integer, primary_key=True)
-    resource_platform_id = Column(Integer, ForeignKey('nolcat.ResourcePlatforms.resource_platform_id'))
-    metric_type = Column(String(75))
-    usage_date = Column(Date)
-    usage_count = Column(Integer)
-    yop = Column(SmallInteger)
-    access_type = Column(String(20))
-    access_method = Column(String(10))
-    report_creation_date = Column(DateTime)
-
-    resourcePlatforms_FK_usageData = relationship('ResourcePlatforms', backref='resourcePlatforms')
-
-
-    def __init__(self, usage_data_id, resource_platform_id, metric_type, usage_date, usage_count, yop, access_type, access_method, report_creation_date):
-        """A constructor setting the field values as class attributes."""
-        self.usage_data_id = usage_data_id
-        self.resource_platform_id = resource_platform_id
-        self.metric_type = metric_type
-        self.usage_date = usage_date
-        self.usage_count = usage_count
-        self.yop = yop
-        self.access_type = access_type
-        self.access_method = access_method
-        self.report_creation_date = report_creation_date
-=======
 
     usage_data_ID = db.Column(db.Integer, primary_key=True)
     resource_platform_ID = db.Column(db.Integer, db.ForeignKey('resourcePlatforms.resource_platform_id'))
@@ -992,7 +725,6 @@
     access_type = db.Column(db.String(20))
     access_method = db.Column(db.String(10))
     report_creation_date = db.Column(db.DateTime)
->>>>>>> e177abee
 
 
     def __repr__(self):
