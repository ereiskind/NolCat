--- conflicted
+++ resolved
@@ -38,7 +38,10 @@
         Returns:
             dataframe: COUNTER data ready for normalization
         """
-<<<<<<< HEAD
+        '''Known issues with specific stats sources (taken from webpage instructions):
+            * Gale reports needed to be copied and pasted as values with the paste special dialog box to work in OpenRefine
+            * iG Press/BEP reports have multiple ISBNs and ISSNs in the fields for those values
+        '''
         all_dataframes_to_concatenate = []
         valid_report_types = ("BR1", "BR2", "BR3", "BR5", "DB1", "DB2", "JR1", "JR2", "MR1", "PR1", "TR1", "TR2", "PR", "DR", "TR", "IR")
 
@@ -460,11 +463,4 @@
 
         #Section: Return Dataframe
         logging.info(f"Final dataframe and its dtypes:\n{df}\n{df.dtypes}")
-        return df
-=======
-        '''Known issues with specific stats sources (taken from webpage instructions):
-            * Gale reports needed to be copied and pasted as values with the paste special dialog box to work in OpenRefine
-            * iG Press/BEP reports have multiple ISBNs and ISSNs in the fields for those values
-        '''
-        pass
->>>>>>> a91f2fdd
+        return df