--- conflicted
+++ resolved
@@ -3,11 +3,7 @@
     "name": "vendors.Vendor_Name",
     "interface": [
         {
-<<<<<<< HEAD
-            "interface_id": "statisticsSources.Statistics_Source_Retrieval_Code_ID",
-=======
             "interface_id": "statisticsSources.Statistics_Source_Retrieval_Code",
->>>>>>> 7cfcb057
             "name": "statisticsSources.Statistics_Source_Name",
             "statistics": {
                 "user_id": "SUSHI Customer ID",
