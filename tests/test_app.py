"""This module contains the tests for setting up the Flask web app, which roughly correspond to the functions in `nolcat\\app.py`. Each blueprint's own `views.py` module has a corresponding test module."""
########## Passing 2023-10-12 ##########

import pytest
import logging
from pathlib import Path
from datetime import date
from bs4 import BeautifulSoup
import pandas as pd
from pandas.testing import assert_frame_equal
from pandas.testing import assert_series_equal
import sqlalchemy
import flask

# `conftest.py` fixtures are imported automatically
from conftest import prepare_HTML_page_for_comparison
from nolcat.app import *
from nolcat.models import *
from nolcat.statements import *

log = logging.getLogger(__name__)


#Section: Test Flask Factory Pattern
def test_flask_app_creation(app):
    """Tests that the fixture for creating the Flask web app object returns a Flask object for `nolcat.app`."""
    assert isinstance(app, flask.app.Flask)
    assert app.__dict__['name'] == 'nolcat.app'


def test_flask_client_creation(client):
    """Tests that the fixture for creating the Flask client returned a FlaskClient object for `nolcat.app`."""
    assert isinstance(client, flask.testing.FlaskClient)
    assert isinstance(client.__dict__['application'], flask.app.Flask)
    assert client.__dict__['application'].__dict__['name'] == 'nolcat.app'


def test_SQLAlchemy_engine_creation(engine):
    """Tests that the fixture for creating the SQLAlchemy engine returned an engine object for connecting to the NoLCAT database."""
    assert isinstance(engine, sqlalchemy.engine.base.Engine)
    assert isinstance(engine.__dict__['url'], sqlalchemy.engine.url.URL)
    assert str(engine.__dict__['url']) == f'mysql://{DATABASE_USERNAME}:{DATABASE_PASSWORD}@{DATABASE_HOST}:{DATABASE_PORT}/{DATABASE_SCHEMA_NAME}'


def test_homepage(client):
    """Tests that the homepage can be successfully GET requested and that the response matches the file being used."""
    page = client.get('/')
    GET_soup = BeautifulSoup(page.data, 'lxml')
    GET_response_title = GET_soup.head.title
    GET_response_page_title = GET_soup.body.h1
    
    with open(TOP_NOLCAT_DIRECTORY / 'nolcat' / 'templates' / 'index.html', 'br') as HTML_file:
        file_soup = BeautifulSoup(HTML_file, 'lxml')
        HTML_file_title = file_soup.head.title
        HTML_file_page_title = file_soup.body.h1
    
    assert page.status == "200 OK"
    assert HTML_file_title == GET_response_title
    assert HTML_file_page_title == GET_response_page_title


def test_404_page(client):
    """Tests that the unassigned route '/404' goes to the 404 page."""
    nonexistent_page = client.get('/404')
    with open(TOP_NOLCAT_DIRECTORY / 'nolcat' / 'templates' / '404.html', 'br') as HTML_file:
        # Because the only Jinja markup on this page is a link to the homepage, replacing that Jinja with the homepage route and removing the Windows-exclusive carriage feed from the HTML file make it identical to the data returned from the GET request
        HTML_markup = HTML_file.read().replace(b"\r", b"")
        HTML_markup = HTML_markup.replace(b"{{ url_for(\'homepage\') }}", b"/")
    assert nonexistent_page.status == "404 NOT FOUND"
    assert nonexistent_page.data == HTML_markup


@pytest.mark.dependency()
def test_load_data_into_database(engine, vendors_relation):
    """Tests loading data into a relation.

    Testing the helper function for loading data into the database also confirms that the database and program are connected.
    """
    result = load_data_into_database(
        df=vendors_relation,
        relation='vendors',
        engine=engine,
        index_field_name='vendor_ID',
    )
    regex_match_object = load_data_into_database_success_regex().fullmatch(result)
    assert regex_match_object is not None
    assert regex_match_object.group(1) == 8
    assert regex_match_object.group(2) == "vendors"


@pytest.mark.dependency(depends=['test_load_data_into_database'])
def test_query_database(engine, vendors_relation):
    """Tests getting data from the database through a SQL query.

    This test performs a `SELECT *` query on the relation that had data loaded into it in the previous test, confirming that the function works and that the database and program are connected to allow CRUD operations.
    """
    retrieved_vendors_data = query_database(
        query="SELECT * FROM vendors;",
        engine=engine,
        index='vendor_ID',
    )
    retrieved_vendors_data = retrieved_vendors_data.astype(Vendors.state_data_types())
    assert_frame_equal(vendors_relation, retrieved_vendors_data)


@pytest.mark.dependency(depends=['test_query_database'])
def test_loading_connected_data_into_other_relation(engine, statisticsSources_relation, caplog):
    """Tests loading data into a second relation connected with foreign keys and performing a joined query.

    This test uses second dataframe to load data into a relation that has a foreign key field that corresponds to the primary keys of the relation loaded with data in `test_load_data_into_database`, then tests that the data load and the primary key-foreign key connection worked by performing a `JOIN` query and comparing it to a manually constructed dataframe containing that same data.
    """
    df_dtypes = {
        "statistics_source_name": StatisticsSources.state_data_types()['statistics_source_name'],
        "statistics_source_retrieval_code": StatisticsSources.state_data_types()['statistics_source_retrieval_code'],
        "vendor_name": Vendors.state_data_types()['vendor_name'],
        "alma_vendor_code": Vendors.state_data_types()['alma_vendor_code'],
    }

    check = load_data_into_database(
        df=statisticsSources_relation,
        relation='statisticsSources',
        engine=engine,
        index_field_name='statistics_source_ID',
    )
    if not load_data_into_database_success_regex().fullmatch(check):
        pytest.skip(database_function_skip_statements(check))
    retrieved_data = query_database(
        query="""
            SELECT
                statisticsSources.statistics_source_ID,
                statisticsSources.statistics_source_name,
                statisticsSources.statistics_source_retrieval_code,
                vendors.vendor_name,
                vendors.alma_vendor_code
            FROM statisticsSources
            JOIN vendors ON statisticsSources.vendor_ID=vendors.vendor_ID
            ORDER BY statisticsSources.statistics_source_ID;
        """,
        engine=engine,
        index='statistics_source_ID'
        # Each stats source appears only once, so the PKs can still be used--remember that pandas doesn't have a problem with duplication in the index
    )
    if isinstance(retrieved_data, str):
        pytest.skip(database_function_skip_statements(retrieved_data))
    retrieved_data = retrieved_data.astype(df_dtypes)

    expected_output_data = pd.DataFrame(
        [
            ["ProQuest", "1", "ProQuest", None],
            ["EBSCOhost", "2", "EBSCO", None],
            ["Gale Cengage Learning", None, "Gale", None],
            ["Duke UP", "3", "Duke UP", None],
            ["iG Library/Business Expert Press (BEP)", None, "iG Publishing/BEP", None],
            ["DemographicsNow", None, "Gale", None],
            ["Ebook Central", None, "ProQuest", None],
            ["Peterson's Career Prep", None, "Gale", None],
            ["Peterson's Test Prep", None, "Gale", None],
            ["Peterson's Prep", None, "Gale", None],
            ["Pivot", None, "ProQuest", None],
            ["Ulrichsweb", None, "ProQuest", None],
        ],
        columns=["statistics_source_name", "statistics_source_retrieval_code", "vendor_name", "alma_vendor_code"],
    )
    expected_output_data.index.name = "statistics_source_ID"
    expected_output_data = expected_output_data.astype(df_dtypes)
    assert_frame_equal(retrieved_data, expected_output_data)


def test_download_file(client, path_to_sample_file):  #ToDo: If method for interacting with host workstation's file system can be established, add `default_download_folder`
    """Tests the route enabling file downloads."""
    page = client.get(
        f'/download/{path_to_sample_file}',
        follow_redirects=True,
    )
    #ToDo: If method for interacting with host workstation's file system can be established, `with Path(default_download_folder, path_to_sample_file.name) as file: downloaded_file = file.read()`

    assert page.status == "200 OK"
    assert page.history[0].status == "308 PERMANENT REDIRECT"
    assert page.headers.get('Content-Disposition') == f'attachment; filename={path_to_sample_file.name}'
    assert page.headers.get('Content-Type') == file_extensions_and_mimetypes()[path_to_sample_file.suffix]
    #ToDo: If method for interacting with host workstation's file system can be established, `assert path_to_sample_file.name in [file_name for file_name in default_download_folder.iterdir()]
    #ToDo: If method for interacting with host workstation's file system can be established,
    #if "bin" in path_to_sample_file.parts:
    #    with path_to_sample_file.open('rb') as file:
    #        assert file.read() == downloaded_file
    #else:
    #    with path_to_sample_file.open('rt') as file:
    #        assert file.read() == downloaded_file


#Section: Test Helper Functions
@pytest.mark.dependency(depends=['test_load_data_into_database'])
def test_first_new_PK_value():
    """Tests the retrieval of a relation's next primary key value."""
    assert first_new_PK_value('vendors') == 8


def test_change_single_field_dataframe_into_series():
    """Tests the transformation of a dataframe with a single field into a series."""
    mx = pd.MultiIndex.from_frame(
        pd.DataFrame(
            [
                [0, "a"],
                [0, "b"],
                [1, "a"],
                [1, "c"],
            ],
            columns=["numbers", "letters"],
        )
    )
    df = pd.DataFrame(
        [[1], [2], [3], [4]],
        index=mx,
        dtype='int64',
        columns=["test"],
    )
    s = pd.Series(
        [1, 2, 3, 4],
        index=mx,
        dtype='int64',
        name="test",
    )
    assert_series_equal(change_single_field_dataframe_into_series(df), s)


def test_restore_boolean_values_to_boolean_field():
    """Tests the replacement of MySQL's single-bit int data type with pandas's `boolean` data type."""
    tinyint_s = pd.Series(
        [1, 0, pd.NA, 1],
        dtype='Int8',  # pandas' single-bit int data type is used because it allows nulls; using the Python data type raises an error
        name="boolean_values",
    )
    boolean_s = pd.Series(
        [True, False, pd.NA, True],
        dtype='boolean',
        name="boolean_values",
    )
    assert_series_equal(restore_boolean_values_to_boolean_field(tinyint_s), boolean_s)


def test_S3_bucket_connection():
    """Tests that the S3 bucket created by the instantiated client exists and can be accessed by NoLCAT."""
    bucket_header = s3_client.head_bucket(Bucket=BUCKET_NAME)
    assert bucket_header['ResponseMetadata']['HTTPStatusCode'] == 200


@pytest.fixture
def remove_file_from_S3(path_to_sample_file):
    """Removes a file loaded into S3 with the `app.upload_file_to_S3_bucket()` method.

    The file name includes the `test_` prefix utilized in the `tests.test_app.test_upload_file_to_S3_bucket()` test function.

    Args:
        path_to_sample_file (pathlib.Path): an absolute file path to a randomly selected file

    Yields:
        None
    """
    log.debug(fixture_variable_value_declaration_statement("path_to_sample_file", path_to_sample_file))
    file_name = f"test_{path_to_sample_file.name}"
    log.info(fixture_variable_value_declaration_statement("file_name", file_name))
    yield None
    try:
        s3_client.delete_object(
            Bucket=BUCKET_NAME,
            Key=PATH_WITHIN_BUCKET + file_name
        )
    except botocore.exceptions as error:
        log.error(unable_to_delete_test_file_in_S3_statement(file_name, error))


def test_upload_file_to_S3_bucket(path_to_sample_file, remove_file_from_S3):  # `remove_file_from_S3()` not called but used to remove file loaded during test
    """Tests uploading files to a S3 bucket."""
    logging_message = upload_file_to_S3_bucket(
        path_to_sample_file,
        f"test_{path_to_sample_file.name}",  # The prefix will allow filtering that prevents the test from failing
    )
    log.debug(logging_message)
    if not upload_file_to_S3_bucket_success_regex().fullmatch(logging_message):
        assert False  # Entering this block means the function that's being tested raised an error, so continuing with the test won't provide anything meaningful
    list_objects_response = s3_client.list_objects_v2(
        Bucket=BUCKET_NAME,
        Prefix=f"{PATH_WITHIN_BUCKET}test_",
    )
    bucket_contents = []
    for contents_dict in list_objects_response['Contents']:
        bucket_contents.append(contents_dict['Key'])
    bucket_contents = [file_name.replace(f"{PATH_WITHIN_BUCKET}test_", "") for file_name in bucket_contents]
    assert path_to_sample_file.name in bucket_contents


def test_create_AUCT_SelectField_options():
    """Tests the transformation of a dataframe with four fields into a list for the `SelectField.choices` attribute with the characteristics described in the docstring of the function being tested."""
    df = pd.DataFrame(
        [
            [1, 1, "First Statistics Source", "2017"],
            [2, 1, "Second Statistics Source", "2017"],
            [1, 2, "First Statistics Source", "2018"],
            [3, 2, "Third Statistics Source", "2018"],
        ],
        columns=["AUCT_statistics_source", "AUCT_fiscal_year", "statistics_source_name", "fiscal_year"],
    )
    result_list = [
        (
            (1, 1),
            "First Statistics Source--FY 2017",
        ),
        (
            (2, 1),
            "Second Statistics Source--FY 2017",
        ),
        (
            (1, 2),
            "First Statistics Source--FY 2018",
        ),
        (
            (3, 2),
            "Third Statistics Source--FY 2018",
        ),
    ]
    assert create_AUCT_SelectField_options(df) == result_list


# `test_check_if_data_already_in_COUNTERData()` and its related fixtures are in `tests.test_StatisticsSources` because the test requires the test data to be loaded into the `COUNTERData` relation while every other test function in this module relies upon the test suite starting with an empty database.


@pytest.fixture
def updated_vendors_relation():
    """The test data for the `vendors` relation featuring the change to be made in the `test_update_database()` test.

    Yields:
        dataframe: data matching the updated `vendors` relation
    """
    df = pd.DataFrame(
        [
            ["ProQuest", None],
            ["EBSCO", None],
            ["Gale", "CODE"],
            ["iG Publishing/BEP", None],
            ["Ebook Library", None],
            ["Ebrary", None],
            ["MyiLibrary", None],
            ["Duke UP", None],
        ],
        columns=["vendor_name", "alma_vendor_code"],
    )
    df.index.name = "vendor_ID"
    df = df.astype(Vendors.state_data_types())
    yield df


@pytest.mark.dependency(depends=['test_load_data_into_database'])
def test_update_database(engine, updated_vendors_relation):
    """Tests updating data in the database through a SQL update statement."""
    update_result = update_database(
        update_statement=f"UPDATE vendors SET alma_vendor_code='CODE' WHERE vendor_ID=2;",
        engine=engine,
    )
    retrieved_updated_vendors_data = query_database(
        query="SELECT * FROM vendors;",
        engine=engine,
        index='vendor_ID',
    )
    if isinstance(retrieved_updated_vendors_data, str):
        pytest.skip(database_function_skip_statements(retrieved_updated_vendors_data))
    retrieved_updated_vendors_data = retrieved_updated_vendors_data.astype(Vendors.state_data_types())
    assert update_database_success_regex().fullmatch(update_result).group(0) == update_result
    assert_frame_equal(updated_vendors_relation, retrieved_updated_vendors_data)


#ToDo: test_match_direct_SUSHI_harvest_result()
# Function itself in `tests.conftest`


#ToDo: test_COUNTER_reports_offered_by_statistics_source()
# Function itself in `tests.conftest`


def test_prepare_HTML_page_for_comparison():
    """Tests creating an Unicode string from HTML page data."""
    assert prepare_HTML_page_for_comparison(b'<!DOCTYPE html>\n<html lang="en">\n<head>\n    <meta charset="UTF-8">\n    <meta http-equiv="X-UA-Compatible" content="IE=edge">\n    <meta name="viewport" content="width=device-width, initial-scale=1.0">\n    <title>Ingest Usage</title>\n</head>\n<body>\n    <h1>Ingest Usage Homepage</h1>\n\n    \n        \n            <p>[{&#39;DR&#39;: [], &#39;IR&#39;: [], &#39;PR&#39;: [], &#39;reports&#39;: [], &#39;status&#39;: []}]</p>\n        \n    \n\n    <ul>\n        <li>To upload a tabular COUNTER report, <a href="/ingest_usage/upload-COUNTER">click here</a>.</li>\n        <li>To make a SUSHI call, <a href="/ingest_usage/harvest">click here</a>.</li>\n        <li>To save a non-COUNTER usage file, <a href="/ingest_usage/upload-non-COUNTER">click here</a>.</li>\n    </ul>\n\n    <p>To return to the homepage, <a href="/">click here</a>.</p>\n</body>\n</html>') == '<!DOCTYPE html>\\n<html lang="en">\\n<head>\\n    <meta charset="UTF-8">\\n    <meta http-equiv="X-UA-Compatible" content="IE=edge">\\n    <meta name="viewport" content="width=device-width, initial-scale=1.0">\\n    <title>Ingest Usage</title>\\n</head>\\n<body>\\n    <h1>Ingest Usage Homepage</h1>\\n\\n    \\n        \\n            <p>[{\'DR\': [], \'IR\': [], \'PR\': [], \'reports\': [], \'status\': []}]</p>\\n        \\n    \\n\\n    <ul>\\n        <li>To upload a tabular COUNTER report, <a href="/ingest_usage/upload-COUNTER">click here</a>.</li>\\n        <li>To make a SUSHI call, <a href="/ingest_usage/harvest">click here</a>.</li>\\n        <li>To save a non-COUNTER usage file, <a href="/ingest_usage/upload-non-COUNTER">click here</a>.</li>\\n    </ul>\\n\\n    <p>To return to the homepage, <a href="/">click here</a>.</p>\\n</body>\\n</html>'


<<<<<<< HEAD
def test_ISSN_regex():
    """Tests matching the regex object to ISSN strings."""
    assert ISSN_regex().fullmatch("1234-5678") is not None
    assert ISSN_regex().fullmatch("1123-000x") is not None
    assert ISSN_regex().fullmatch("0987-6543 ") is not None
=======
def test_save_unconverted_data_via_upload():
    """Tests saving data that can't be transformed for loading into the database to a file in S3."""
    pass
>>>>>>> 55a8663d
<|MERGE_RESOLUTION|>--- conflicted
+++ resolved
@@ -381,14 +381,13 @@
     assert prepare_HTML_page_for_comparison(b'<!DOCTYPE html>\n<html lang="en">\n<head>\n    <meta charset="UTF-8">\n    <meta http-equiv="X-UA-Compatible" content="IE=edge">\n    <meta name="viewport" content="width=device-width, initial-scale=1.0">\n    <title>Ingest Usage</title>\n</head>\n<body>\n    <h1>Ingest Usage Homepage</h1>\n\n    \n        \n            <p>[{&#39;DR&#39;: [], &#39;IR&#39;: [], &#39;PR&#39;: [], &#39;reports&#39;: [], &#39;status&#39;: []}]</p>\n        \n    \n\n    <ul>\n        <li>To upload a tabular COUNTER report, <a href="/ingest_usage/upload-COUNTER">click here</a>.</li>\n        <li>To make a SUSHI call, <a href="/ingest_usage/harvest">click here</a>.</li>\n        <li>To save a non-COUNTER usage file, <a href="/ingest_usage/upload-non-COUNTER">click here</a>.</li>\n    </ul>\n\n    <p>To return to the homepage, <a href="/">click here</a>.</p>\n</body>\n</html>') == '<!DOCTYPE html>\\n<html lang="en">\\n<head>\\n    <meta charset="UTF-8">\\n    <meta http-equiv="X-UA-Compatible" content="IE=edge">\\n    <meta name="viewport" content="width=device-width, initial-scale=1.0">\\n    <title>Ingest Usage</title>\\n</head>\\n<body>\\n    <h1>Ingest Usage Homepage</h1>\\n\\n    \\n        \\n            <p>[{\'DR\': [], \'IR\': [], \'PR\': [], \'reports\': [], \'status\': []}]</p>\\n        \\n    \\n\\n    <ul>\\n        <li>To upload a tabular COUNTER report, <a href="/ingest_usage/upload-COUNTER">click here</a>.</li>\\n        <li>To make a SUSHI call, <a href="/ingest_usage/harvest">click here</a>.</li>\\n        <li>To save a non-COUNTER usage file, <a href="/ingest_usage/upload-non-COUNTER">click here</a>.</li>\\n    </ul>\\n\\n    <p>To return to the homepage, <a href="/">click here</a>.</p>\\n</body>\\n</html>'
 
 
-<<<<<<< HEAD
-def test_ISSN_regex():
+def test_save_unconverted_data_via_upload():
+    """Tests saving data that can't be transformed for loading into the database to a file in S3."""
+    pass
+
+
+  def test_ISSN_regex():
     """Tests matching the regex object to ISSN strings."""
     assert ISSN_regex().fullmatch("1234-5678") is not None
     assert ISSN_regex().fullmatch("1123-000x") is not None
-    assert ISSN_regex().fullmatch("0987-6543 ") is not None
-=======
-def test_save_unconverted_data_via_upload():
-    """Tests saving data that can't be transformed for loading into the database to a file in S3."""
-    pass
->>>>>>> 55a8663d
+    assert ISSN_regex().fullmatch("0987-6543 ") is not None